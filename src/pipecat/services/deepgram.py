#
# Copyright (c) 2024–2025, Daily
#
# SPDX-License-Identifier: BSD 2-Clause License
#

import base64
import json
import re
import time
import asyncio
from typing import AsyncGenerator, Dict, List, Optional, Callable
import random
from dataclasses import dataclass

import aiohttp
from loguru import logger
import websockets

from pipecat.frames.frames import (
    BotStartedSpeakingFrame,
    BotStoppedSpeakingFrame,
    CancelFrame,
    EndFrame,
    ErrorFrame,
    Frame,
    InterimTranscriptionFrame,
    StartFrame,
    StartInterruptionFrame,
    TranscriptionFrame,
    TTSAudioRawFrame,
    TTSStartedFrame,
    TTSStoppedFrame,
    UserStartedSpeakingFrame,
    UserStoppedSpeakingFrame,
    VADActiveFrame,
    VADInactiveFrame,
    VoicemailFrame,
    STTRestartFrame
)
from pipecat.processors.frame_processor import FrameDirection
from pipecat.services.ai_services import STTService, TTSService
from pipecat.transcriptions.language import Language
from pipecat.utils.time import time_now_iso8601
from pipecat.utils.rex import regex_list_matches
from pipecat.utils.string import is_equivalent_basic
from pipecat.utils.text import voicemail


# See .env.example for Deepgram configuration needed
try:
    from deepgram import (
        AsyncListenWebSocketClient,
        DeepgramClient,
        DeepgramClientOptions,
        ErrorResponse,
        LiveOptions,
        LiveResultResponse,
        LiveTranscriptionEvents,
        SpeakOptions,
    )
except ModuleNotFoundError as e:
    logger.error(f"Exception: {e}")
    logger.error(
        "In order to use Deepgram, you need to `pip install pipecat-ai[deepgram]`. Also, set `DEEPGRAM_API_KEY` environment variable."
    )
    raise Exception(f"Missing module: {e}")


DEFAULT_ON_NO_PUNCTUATION_SECONDS = 2
IGNORE_REPEATED_MSG_AT_START_SECONDS = 4
VOICEMAIL_DETECTION_SECONDS = 10
FALSE_INTERIM_SECONDS = 1.3



@dataclass
class DeepgramError(Frame):
    text: str

    def __str__(self):
        return F"{self.name}"


@dataclass
class DeepgramFatalError(Frame):
    text: str

    def __str__(self):
        return F"{self.name}"




class DeepgramTTSService(TTSService):
    def __init__(
        self,
        *,
        api_key: str,
        voice: str = "aura-helios-en",
        sample_rate: Optional[int] = None,
        encoding: str = "linear16",
        **kwargs,
    ):
        super().__init__(sample_rate=sample_rate, **kwargs)

        self._settings = {
            "encoding": encoding,
        }
        self.set_voice(voice)
        self._deepgram_client = DeepgramClient(api_key=api_key)

    def can_generate_metrics(self) -> bool:
        return True

    async def run_tts(self, text: str) -> AsyncGenerator[Frame, None]:
        logger.debug(f"{self}: Generating TTS [{text}]")

        options = SpeakOptions(
            model=self._voice_id,
            encoding=self._settings["encoding"],
            sample_rate=self.sample_rate,
            container="none",
        )

        try:
            await self.start_ttfb_metrics()

            response = await asyncio.to_thread(
                self._deepgram_client.speak.v("1").stream, {"text": text}, options
            )

            await self.start_tts_usage_metrics(text)
            yield TTSStartedFrame()

            # The response.stream_memory is already a BytesIO object
            audio_buffer = response.stream_memory

            if audio_buffer is None:
                raise ValueError("No audio data received from Deepgram")

            # Read and yield the audio data in chunks
            audio_buffer.seek(0)  # Ensure we're at the start of the buffer
            chunk_size = 8192  # Use a fixed buffer size
            while True:
                await self.stop_ttfb_metrics()
                chunk = audio_buffer.read(chunk_size)
                if not chunk:
                    break
                frame = TTSAudioRawFrame(audio=chunk, sample_rate=self.sample_rate, num_channels=1)
                yield frame

                yield TTSStoppedFrame()

        except Exception as e:
            logger.exception(f"{self} exception: {e}")
            yield ErrorFrame(f"Error getting audio: {str(e)}")


class DeepgramSiDetector:
    """
    Connects to Deepgram in Spanish, streams raw audio,
    and calls `callback(transcript)` whenever a final
    transcript contains "si", "sí", "si!", "sí!", etc.
    """
    def __init__(
        self,
        api_key: str,
        callback: Callable[[str], None],
        url: str = "wss://api.deepgram.com/v1/listen",
        sample_rate: int = 16_000,
    ):
        # callback to invoke on detection
        self._callback = callback
        # match standalone si or sí (case-insensitive), optional !/¡
        self._pattern = re.compile(r'\b(?:si|sí)\b[!¡]?', re.IGNORECASE)

        # build a Deepgram client
        self._client = DeepgramClient(
            api_key,
            config=DeepgramClientOptions(
                url=url,
                options={"keepalive": "true"}
            ),
        )

        # settings for Spanish transcription
        self._settings = {
            "encoding":       "linear16",
            "language":       "es",          # Spanish
            "model":          "general",
            "sample_rate":    sample_rate,
            "interim_results": False,        # only finals
            "punctuate":      True,
        }

        self._conn = None  # will hold the websocket client
        self.start_times = set()

    async def start(self):
        """
        Open the Deepgram websocket. Must be called before sending audio.
        """
        try:
            self._conn = self._client.listen.asyncwebsocket.v("1")
            self._conn.on(
                LiveTranscriptionEvents.Transcript,
                self._on_transcript_event
            )
            await self._conn.start(options=self._settings)
        except Exception as e:
            logger.exception(f"{self} exception in DeepgramSiDetector.start: {e}")

    async def send_audio(self, chunk: bytes):
        """
        Send a chunk of raw audio (bytes) to Deepgram.
        """
        try:
            if not self._conn or not self._conn.is_connected:
                raise RuntimeError("Connection not started. Call start() first.")
            await self._conn.send(chunk)
        except Exception as e:
            logger.exception(f"{self} exception in DeepgramSiDetector.send_audio: {e}")

    async def stop(self):
        """
        Gracefully close the Deepgram websocket when you’re done sending.
        """
        try:
            if self._conn and self._conn.is_connected:
                await self._conn.finish()
        except Exception as e:
            logger.exception(f"{self} exception in DeepgramSiDetector.stop: {e}")

    async def _on_transcript_event(self, *args, **kwargs):
        """
        Internal handler for every transcription event.
        Filters down to final transcripts and applies the "si" regex.
        """
        try:
            result = kwargs.get("result")
            if not result:
                return

            alts = result.channel.alternatives
            if not alts:
                return

            transcript = alts[0].transcript.strip()
            if self._pattern.search(transcript):

                if result.start in self.start_times: return
                logger.debug("Si detected")
                
                self.start_times.add(result.start)
                
                logger.debug("Si detected")

                await self._callback(result)
        except Exception as e:
            logger.exception(f"{self} exception in DeepgramSiDetector._on_transcript_event: {e}")

def language_to_gladia_language(language: Language) -> str:
    """Convert Pipecat Language to Gladia language code."""
    lang_map = {
        Language.ES: "es",
        Language.EN: "en", 
        Language.FR: "fr",
        Language.DE: "de",
        Language.IT: "it",
        Language.PT: "pt",
        Language.CA: "ca",
        Language.JA: "ja",
        Language.KO: "ko",
        Language.ZH: "zh",
        Language.RU: "ru",
        Language.AR: "ar",
        Language.HI: "hi",
    }
    if isinstance(language, Language):
        return lang_map.get(language, "es")
    elif isinstance(language, str):
        return language if language in lang_map.values() else "es"
    return "es"

class DeepgramGladiaDetector:
    """
    Ultra-reliable STT backup using Gladia's Solaria-1 model.
    Designed as intelligent support for Deepgram with maximum sensitivity
    to catch any transcript that Deepgram might miss.
    """
    def __init__(
        self,
        api_key: str,
        callback: Callable[[str, float, float, bool], None],  # transcript, confidence, timestamp, is_backup
        language: Language = Language.ES,
        url: str = "https://api.gladia.io/v2/live",
        sample_rate: int = 16_000,
        confidence: float = 0.1,  # Lower threshold for maximum sensitivity
        endpointing: float = 0.2,  # More sensitive to catch everything
        speech_threshold: float = 0.3,  # Lower for maximum detection
        timeout_seconds: float = 2.0,  # Longer timeout for better accuracy
        deepgram_wait_timeout: float = 1.8,  # Wait time for Deepgram finals
        stt_service_ref=None,  # Reference to main STT service for accessing bot state
    ):
        self._api_key = api_key
        self._callback = callback
        self._language = language
        self._url = url
        self._sample_rate = sample_rate
        self._confidence = confidence
        self._timeout_seconds = timeout_seconds
        self._deepgram_wait_timeout = deepgram_wait_timeout
        self._stt_service_ref = stt_service_ref  # Reference to main STT service
        
        # WebSocket connection
        self._websocket = None
        self._receive_task = None
        
        # Enhanced transcript coordination
        self._pending_transcripts = {}  # Store transcripts waiting for Deepgram
        self._processed_transcripts = set()  # Deduplication
        self._last_transcript_time = 0
        self._start_time = time.time()
        self._last_deepgram_transcript = ""  # Track last Deepgram transcript for similarity checking
        self._last_deepgram_time = 0  # Track timing
        
        # VAD-based filtering for backup system
        self._last_vad_inactive_time = None  # Track when VAD goes inactive
        self._vad_backup_window = 1.5  # Only allow backup transcripts within 1.5s of VAD inactive
        
        # Optimized Gladia configuration for maximum reliability as backup
        self._settings = {
            "encoding": "wav/pcm",
            "bit_depth": 16,
            "sample_rate": sample_rate,
            "channels": 1,
            "model": "solaria-1",  # Best accuracy model
            "endpointing": endpointing,  # More sensitive
            "maximum_duration_without_endpointing": 8,  # Longer for complete phrases
            "language_config": {
                "languages": [language_to_gladia_language(language)],
                "code_switching": True,  # Handle mixed languages
            },
            "pre_processing": {
                "audio_enhancer": True,  # Enhanced for difficult audio
                "speech_threshold": speech_threshold,  # Lower for sensitivity
            },
            "realtime_processing": {
                "words_accurate_timestamps": True,  # Better timing
            },
            "messages_config": {
                "receive_final_transcripts": True,
                "receive_speech_events": True,  # Track speech patterns
                "receive_pre_processing_events": False,
                "receive_realtime_processing_events": False,
                "receive_post_processing_events": False,
                "receive_acknowledgments": False,
                "receive_errors": True,
                "receive_lifecycle_events": False
            }
        }

    async def start(self):
        """Initialize Gladia connection as intelligent Deepgram backup."""
        try:
            logger.info("🎯 DeepgramGladiaDetector: Starting intelligent STT backup service")
            response = await self._setup_gladia()
            self._websocket = await websockets.connect(response["url"])
            self._receive_task = asyncio.create_task(self._receive_task_handler())
            logger.info("✅ DeepgramGladiaDetector: Intelligent backup ready")
        except Exception as e:
            logger.exception(f"❌ DeepgramGladiaDetector failed to start: {e}")
            raise

    async def send_audio(self, chunk: bytes):
        """Send audio chunk to Gladia backup service."""
        try:
            if not self._websocket:
                logger.warning("🎯 DeepgramGladiaDetector: WebSocket not available, skipping audio chunk")
                return
                
            chunk_size = len(chunk)
            logger.trace(f"🎯 DeepgramGladiaDetector: Sending audio chunk ({chunk_size} bytes) to backup")
            
            data = base64.b64encode(chunk).decode("utf-8")
            message = {"type": "audio_chunk", "data": {"chunk": data}}
            await self._websocket.send(json.dumps(message))
            
        except Exception as e:
            logger.debug(f"🔧 DeepgramGladiaDetector audio send error: {e}")

    async def notify_deepgram_final(self, transcript: str, timestamp: float):
        """Notify that Deepgram has sent a final transcript."""
        try:
            # Update tracking info regardless
            self._last_deepgram_transcript = transcript.strip().lower()
            self._last_deepgram_time = timestamp
            
            # Cancel any recent pending transcripts, as Deepgram has now responded for this timeframe.
            # Use a time window (e.g., 2 seconds) to decide which backups are now irrelevant.
            cancellation_window = 2.0 
            keys_to_cancel = []
            for key, pending_info in self._pending_transcripts.items():
                if abs(timestamp - pending_info['timestamp']) < cancellation_window:
                    keys_to_cancel.append(key)

            for key in keys_to_cancel:
                pending_info = self._pending_transcripts.pop(key, None)
                if pending_info and 'timeout_task' in pending_info:
                    logger.info(f"🎯 DeepgramGladiaDetector: Deepgram final received, canceling nearby backup: '{pending_info['transcript']}'")
                    pending_info['timeout_task'].cancel()

            # Also mark the specific transcript as processed in case of near-simultaneous results
            transcript_key = self._create_transcript_key(transcript, timestamp)
            self._processed_transcripts.add(transcript_key)
            logger.debug(f"🎯 DeepgramGladiaDetector: Marked Deepgram transcript as processed: {transcript_key}")
                
        except Exception as e:
            logger.exception(f"❌ DeepgramGladiaDetector notify error: {e}")

    def _create_transcript_key(self, transcript: str, timestamp: float) -> str:
        """Create a consistent key for transcript matching."""
        # Normalize transcript for comparison
        normalized = transcript.lower().strip()
        # Use time windows for matching (100ms tolerance)
        time_window = int(timestamp * 10) / 10
        return f"{normalized}_{time_window}"

    async def stop(self):
        """Gracefully stop the backup service."""
        try:
            logger.info("🛑 DeepgramGladiaDetector: Stopping intelligent backup")
            
            # Cancel all pending tasks
            for pending_info in self._pending_transcripts.values():
                if 'timeout_task' in pending_info:
                    pending_info['timeout_task'].cancel()
            self._pending_transcripts.clear()
            
            if self._receive_task:
                self._receive_task.cancel()
                try:
                    await self._receive_task
                except asyncio.CancelledError:
                    pass
            
            if self._websocket:
                await self._websocket.send(json.dumps({"type": "stop_recording"}))
                await self._websocket.close()
                
            logger.info("✅ DeepgramGladiaDetector: Intelligent backup stopped")
            
        except Exception as e:
            logger.exception(f"❌ DeepgramGladiaDetector stop error: {e}")

    async def _setup_gladia(self):
        """Setup Gladia session for intelligent backup."""
        async with aiohttp.ClientSession() as session:
            logger.debug("🔧 DeepgramGladiaDetector: Configuring intelligent backup service")
            logger.debug(f"🎯 Gladia backup settings: {self._settings}")
            
            async with session.post(
                self._url,
                headers={"X-Gladia-Key": self._api_key, "Content-Type": "application/json"},
                json=self._settings,
            ) as response:
                if response.ok:
                    return await response.json()
                else:
                    error_text = await response.text()
                    raise Exception(f"Gladia backup session failed: {response.status} - {error_text}")

    async def _receive_task_handler(self):
        """Handle backup transcriptions from Gladia with intelligent coordination."""
        try:
            logger.debug("📡 DeepgramGladiaDetector: Listening for backup transcriptions")
            
            async for message in self._websocket:
                try:
                    content = json.loads(message)
                    
                    if content["type"] != "transcript":
                        logger.trace(f"🎯 DeepgramGladiaDetector: Ignoring non-transcript message: {content['type']}")
                        continue
                        
                    utterance = content["data"]["utterance"]
                    confidence = utterance.get("confidence", 0)
                    transcript = utterance["text"].strip()
                    is_final = content["data"]["is_final"]
                    
                    logger.debug(f"🎯 DeepgramGladiaDetector: Backup message - Final: {is_final}, Text: '{transcript}', Confidence: {confidence:.2f}")
                    
                    # Only process final transcripts for backup
                    if not is_final:
                        logger.trace(f"🎯 DeepgramGladiaDetector: Skipping interim backup result: '{transcript}'")
                        continue
                    
                    if not transcript:
                        logger.trace(f"🎯 DeepgramGladiaDetector: Skipping empty backup transcript")
                        continue
                        
                    if confidence < self._confidence:
                        logger.debug(f"🎯 DeepgramGladiaDetector: Skipping low confidence backup: '{transcript}' (conf: {confidence:.2f} < {self._confidence})")
                        continue
                    
                    # Process this backup transcript
                    await self._process_backup_transcript(transcript, confidence)
                    
                except json.JSONDecodeError as e:
                    logger.warning(f"⚠️ DeepgramGladiaDetector: Invalid JSON: {e}")
                except Exception as e:
                    logger.exception(f"❌ DeepgramGladiaDetector message error: {e}")
                    
        except websockets.exceptions.ConnectionClosed:
            logger.info("🔌 DeepgramGladiaDetector: Backup connection closed")
        except Exception as e:
            logger.exception(f"❌ DeepgramGladiaDetector receive error: {e}")

    async def _process_backup_transcript(self, transcript: str, confidence: float):
        """Process backup transcript with intelligent coordination and VAD filtering."""
        try:
            current_time = time.time()
            
            # VAD-based filtering: Only process backup transcripts within window after VAD inactive
            if self._last_vad_inactive_time is not None:
                time_since_vad_inactive = current_time - self._last_vad_inactive_time
                if time_since_vad_inactive > self._vad_backup_window:
                    logger.debug(f"🚫 DeepgramGladiaDetector: Backup ignored - outside VAD window: '{transcript}' ({time_since_vad_inactive:.1f}s > {self._vad_backup_window}s)")
                    return
                else:
                    logger.debug(f"✅ DeepgramGladiaDetector: Backup within VAD window: '{transcript}' ({time_since_vad_inactive:.1f}s <= {self._vad_backup_window}s)")
            else:
                logger.debug(f"⚠️ DeepgramGladiaDetector: No VAD reference time, allowing backup: '{transcript}'")
            
            # Check similarity to recent Deepgram transcript
            if self._last_deepgram_transcript and self._last_deepgram_time:
                time_since_deepgram = current_time - self._last_deepgram_time
                transcript_normalized = transcript.strip().lower()
                
                # If very recent Deepgram transcript and similar content, skip backup
                if (time_since_deepgram < 3.0 and 
                    (transcript_normalized == self._last_deepgram_transcript or
                     transcript_normalized in self._last_deepgram_transcript or
                     self._last_deepgram_transcript in transcript_normalized)):
                    logger.debug(f"🔄 DeepgramGladiaDetector: Backup ignored - similar to recent Deepgram ({time_since_deepgram:.1f}s ago): '{transcript}'")
                    return
            
            transcript_key = self._create_transcript_key(transcript, current_time)
            
            # Check if Deepgram already processed this transcript
            if transcript_key in self._processed_transcripts:
                logger.debug(f"🔄 DeepgramGladiaDetector: Backup ignored - Deepgram already processed: '{transcript}'")
                return
            
            # Enhanced deduplication
            similar_key = f"{transcript.lower()}_{confidence:.2f}"
            if similar_key in self._processed_transcripts:
                logger.debug(f"🔄 DeepgramGladiaDetector: Backup duplicate ignored: '{transcript}'")
                return
                
            # Store this transcript and wait for Deepgram
            logger.info(f"🎯 DeepgramGladiaDetector: 📋 Backup transcript ready: '{transcript}' (confidence: {confidence:.2f})")
            logger.info(f"⏰ DeepgramGladiaDetector: Waiting {self._deepgram_wait_timeout}s for Deepgram...")
            
            # Create timeout task
            timeout_task = asyncio.create_task(self._backup_timeout_handler(transcript, confidence, current_time, transcript_key))
            
            self._pending_transcripts[transcript_key] = {
                'transcript': transcript,
                'confidence': confidence,
                'timestamp': current_time,
                'timeout_task': timeout_task
            }
            
            # Clean old processed transcripts to prevent memory growth
            if len(self._processed_transcripts) > 200:
                logger.debug(f"🎯 DeepgramGladiaDetector: Cleaning processed transcripts cache (size: {len(self._processed_transcripts)})")
                self._processed_transcripts.clear()
                
        except Exception as e:
            logger.exception(f"❌ DeepgramGladiaDetector backup processing error: {e}")

    async def _backup_timeout_handler(self, transcript: str, confidence: float, timestamp: float, transcript_key: str):
        """Handle backup transcript timeout - send if Deepgram doesn't respond."""
        try:
            await asyncio.sleep(self._deepgram_wait_timeout)
            
            # Check if still pending (not canceled by Deepgram)
            if transcript_key in self._pending_transcripts:
                pending_info = self._pending_transcripts[transcript_key]
                transcript_timestamp = pending_info['timestamp']
                
                # Additional check: ONLY suppress if the transcript appears AFTER the bot started speaking
                if (self._stt_service_ref and 
                    hasattr(self._stt_service_ref, '_bot_started_speaking_time') and 
                    self._stt_service_ref._bot_started_speaking_time):
                    
                    bot_start_time = self._stt_service_ref._bot_started_speaking_time
                    
                    # ONLY suppress if the transcript appears AFTER the bot started speaking
                    if transcript_timestamp > bot_start_time:
                        logger.info(f"🚫 DeepgramGladiaDetector: Backup suppressed - user spoke after bot started speaking: '{transcript}'")
                        self._pending_transcripts.pop(transcript_key, None)
                        return
                
                logger.warning(f"⏰ DeepgramGladiaDetector: BACKUP ACTIVATED - Deepgram timeout, using backup: '{transcript}'")
                
                # Remove from pending
                self._pending_transcripts.pop(transcript_key, None)
                
                # Mark as processed
                self._processed_transcripts.add(transcript_key)
                
                # Send as backup transcript
                logger.info(f"🎯 DeepgramGladiaDetector: ✅ BACKUP TRANSCRIPT SENT: '{transcript}' (confidence: {confidence:.2f})")
                await self._callback(transcript, confidence, timestamp, True)  # True = is_backup
                
        except asyncio.CancelledError:
            logger.debug(f"🎯 DeepgramGladiaDetector: Backup timeout canceled for: '{transcript}'")
        except Exception as e:
            logger.exception(f"❌ DeepgramGladiaDetector backup timeout error: {e}")

    async def update_vad_inactive_time(self, timestamp: float = None):
        """Update the VAD inactive timestamp for filtering backup transcripts."""
        self._last_vad_inactive_time = timestamp or time.time()
        logger.debug(f"🎤 DeepgramGladiaDetector: VAD inactive timestamp updated: {self._last_vad_inactive_time}")


class DeepgramSTTService(STTService):
    def __init__(
        self,
        *,
        api_key: str,
        bakckup_api_keys: Optional[List[str]] = None,
        url: str = "",
        sample_rate: Optional[int] = None,
        on_no_punctuation_seconds: float = DEFAULT_ON_NO_PUNCTUATION_SECONDS,
        on_connection_error: Optional[Callable[[Frame], None]] = None,
        live_options: Optional[LiveOptions] = None,
        addons: Optional[Dict] = None,
        detect_voicemail: bool = True,  
        allow_interruptions: bool = True,
        gladia_api_key: Optional[str] = None,  # NEW: Gladia API key for intelligent backup
        gladia_timeout: float = 1.8,  # Timeout for backup activation
        fast_response: bool = False,
        **kwargs,
    ):
        sample_rate = sample_rate or (live_options.sample_rate if live_options else None)
        super().__init__(sample_rate=sample_rate, **kwargs)

        default_options = LiveOptions(
            encoding="linear16",
            language=Language.EN,
            model="nova-3-general",
            channels=1,
            interim_results=True,
            smart_format=True,
            punctuate=True,
            profanity_filter=True,
            vad_events=False,
        )

        merged_options = default_options
        if live_options:
            merged_options = LiveOptions(**{**default_options.to_dict(), **live_options.to_dict()})

        # deepgram connection requires language to be a string
        if isinstance(merged_options.language, Language) and hasattr(
            merged_options.language, "value"
        ):
            merged_options.language = merged_options.language.value
        
        self.language = merged_options.language
        self.api_key = api_key
        self.backup_api_keys = bakckup_api_keys or []
        random.shuffle(self.backup_api_keys)
        self.detect_voicemail = detect_voicemail  
        self._allow_stt_interruptions = allow_interruptions
        self._fast_response = fast_response
        logger.debug(f"Fast response enabled: {self._fast_response}")
        logger.debug(f"Allow ** interruptions: {self._allow_stt_interruptions}")

        self._settings = merged_options.to_dict()
        self._addons = addons
        self._user_speaking = False
        self._bot_speaking = True
        self._bot_started_speaking_time = None  # Track when bot started speaking
        self._on_no_punctuation_seconds = on_no_punctuation_seconds
        self._vad_active = False

        self._first_message = None
        self._first_message_time = None
        self._last_interim_time = None
        self._restarted = False
        self._error_count = 0
        self._on_connection_error = on_connection_error

        self._setup_sibling_deepgram()


        self._client = DeepgramClient(
            api_key,
            config=DeepgramClientOptions(
                url=url,
                options={"keepalive": "true"},  # verbose=logging.DEBUG
            ),
        )

        if self.vad_enabled:
            logger.debug(f"Deepgram VAD Enabled: {self.vad_enabled}")
            self._register_event_handler("on_speech_started")
            self._register_event_handler("on_utterance_end")

        self._async_handler_task = None
        self._accum_transcription_frames = []
        self._last_time_accum_transcription = time.time()
        self._last_time_transcription = time.time()
        self._was_first_transcript_receipt = False

        self.start_time = time.time()
        
        # Enhanced response time tracking
        self._stt_response_times = []  # List to store STT response durations
        self._current_speech_start_time = None  # Track when speech detection starts
        self._last_audio_chunk_time = None  # Track last audio chunk received
        self._audio_chunk_count = 0  # Count audio chunks for debugging


        self._gladia_api_key = gladia_api_key
        self._gladia_timeout = gladia_timeout
        self._pending_deepgram_finals = {}  # Store Deepgram finals waiting for coordination
        self._backup_enabled = False  # Flag to track backup status
        
        # VAD-based filtering for backup system
        self._last_vad_inactive_time = None  # Track when VAD goes inactive
        self._vad_backup_window = 1.5  # Only allow backup transcripts within 1.5s of VAD inactive
        
        self._setup_intelligent_gladia_backup()

    def _setup_intelligent_gladia_backup(self):
        """Setup Gladia service as intelligent backup for maximum reliability."""
        self._intelligent_gladia_backup = None

        if not self._gladia_api_key:
            logger.info("🔧 DeepgramSTTService: No Gladia API key provided, using Deepgram only")
            return

        # Enhanced language support for backup
        backup_languages = ['es', 'en', 'fr', 'pt', 'ca', 'de', 'it', 'ja', 'ko', 'zh', 'ru', 'ar', 'hi']
        current_lang = self.language.lower() if isinstance(self.language, str) else str(self.language).lower()
        
        logger.debug(f"🔧 DeepgramSTTService: Checking language '{current_lang}' for intelligent backup")
        
        # Enable backup for all supported languages
        if not any(lang in current_lang for lang in backup_languages):
            logger.info(f"🔧 DeepgramSTTService: Language '{current_lang}' backup not available")
            return

        try:
            # Convert language for Gladia
            if isinstance(self.language, str):
                lang_lower = self.language.lower()
                if lang_lower == 'es':
                    gladia_language = Language.ES
                elif lang_lower == 'en':
                    gladia_language = Language.EN
                elif lang_lower == 'fr':
                    gladia_language = Language.FR
                elif lang_lower == 'pt':
                    gladia_language = Language.PT
                elif lang_lower == 'ca':
                    gladia_language = Language.CA
                elif lang_lower == 'de':
                    gladia_language = Language.DE
                elif lang_lower == 'it':
                    gladia_language = Language.IT
                else:
                    gladia_language = Language.ES  # Default fallback
            else:
                gladia_language = self.language

            logger.info(f"🔧 DeepgramSTTService: Setting up intelligent Gladia backup for {gladia_language}")

            self._intelligent_gladia_backup = DeepgramGladiaDetector(
                api_key=self._gladia_api_key,
                callback=self.intelligent_backup_handler,
                language=gladia_language,
                sample_rate=self.sample_rate or 16000,
                confidence=0.1,  # Lower for maximum sensitivity
                endpointing=0.2,  # More sensitive
                speech_threshold=0.3,  # Lower threshold
                timeout_seconds=2.0,  # Longer for accuracy
                deepgram_wait_timeout=1.0,  # Changed from 2.5 to 1.0 to reduce race condition
                stt_service_ref=self  # Pass reference to self for accessing bot state
            )
            
            self._backup_enabled = True
            logger.info(f"🎯 DeepgramSTTService: ✅ Intelligent backup enabled for {gladia_language} (timeout: {self._gladia_timeout}s)")
            
        except Exception as e:
            logger.exception(f"❌ DeepgramSTTService: Intelligent backup setup failed: {e}")
            self._intelligent_gladia_backup = None
            self._backup_enabled = False

    async def intelligent_backup_handler(self, transcript: str, confidence: float, timestamp: float, is_backup: bool):
        """Handle intelligent backup transcription from Gladia."""
        try:
            source_name = "🆘 BACKUP" if is_backup else "🎯 Enhanced"
            logger.info(f"🎯 DeepgramSTTService: ⬇️ {source_name} callback received: '{transcript}' (confidence: {confidence:.2f})")
            
            # Create a mock Deepgram result for compatibility
            mock_result = type('MockResult', (), {
                'is_final': True,
                'speech_final': True,
                'start': timestamp,
                'channel': type('Channel', (), {
                    'alternatives': [type('Alternative', (), {
                        'transcript': transcript,
                        'confidence': confidence,
                        'words': [],
                        'languages': [str(self.language)] if hasattr(self, 'language') else ['es']
                    })()]
                })()
            })()
            
            logger.debug(f"🎯 DeepgramSTTService: Created mock result for backup transcript")
            
            # Process through existing Deepgram logic but mark as backup
            logger.debug(f"🎯 DeepgramSTTService: Processing {'BACKUP' if is_backup else 'Enhanced'} transcript")
            await self._on_message(result=mock_result, backup_source=is_backup)
            
        except Exception as e:
            logger.exception(f"❌ DeepgramSTTService: Intelligent backup handler error: {e}")

    @property
    def vad_enabled(self):
        return self._settings["vad_events"]
    
    def _setup_sibling_deepgram(self):

        self._sibling_deepgram = None

        if self.language != 'it': return 

        self._sibling_deepgram = DeepgramSiDetector(self.api_key, self.sibling_transcript_handler)


    async def sibling_transcript_handler(self, result: LiveResultResponse):

        result_time = result.start

        if abs(self._last_time_transcription - result_time) < 0.5:
            logger.debug("Ignoring 'Si' because recent transcript")
            return
        
        await self._on_message(result=result)


    def _time_since_init(self):
        return time.time() - self.start_time

    def can_generate_metrics(self) -> bool:
        return True

    def get_stt_response_times(self) -> List[float]:
        """Get the list of STT response durations."""
        return self._stt_response_times.copy()
    
    def get_average_stt_response_time(self) -> float:
        """Get the average STT response duration."""
        if not self._stt_response_times:
            return 0.0
        return sum(self._stt_response_times) / len(self._stt_response_times)

    def clear_stt_response_times(self):
        """Clear the list of STT response durations."""
        self._stt_response_times.clear()
    
    def get_stt_stats(self) -> Dict:
        """Get comprehensive STT performance statistics."""
        if not self._stt_response_times:
            return {
                "count": 0,
                "average": 0.0,
                "min": 0.0,
                "max": 0.0,
                "latest": 0.0
            }
        
        return {
            "count": len(self._stt_response_times),
            "average": round(sum(self._stt_response_times) / len(self._stt_response_times), 3),
            "min": round(min(self._stt_response_times), 3),
            "max": round(max(self._stt_response_times), 3),
            "latest": round(self._stt_response_times[-1], 3) if self._stt_response_times else 0.0,
            "all_times": [round(t, 3) for t in self._stt_response_times]
        }
    
    def log_stt_performance(self):
        """Log STT performance statistics."""
        stats = self.get_stt_stats()
        if stats["count"] > 0:
            logger.info(f"🎯 Deepgram STT Performance Summary:")
            logger.info(f"   📊 Total responses: {stats['count']}")
            logger.info(f"   ⏱️  Average time: {stats['average']}s")
            logger.info(f"   🏃 Fastest: {stats['min']}s")
            logger.info(f"   🐌 Slowest: {stats['max']}s")
            logger.info(f"   🕐 Latest: {stats['latest']}s")
            logger.info(f"   📈 All times: {stats['all_times']}")

    def get_backup_stats(self) -> Dict:
        """Get intelligent backup system statistics."""
        if not self._backup_enabled or not self._intelligent_gladia_backup:
            return {
                "backup_enabled": False,
                "backup_activations": 0,
                "reliability_score": 1.0,
                "status": "Backup not available"
            }
        
        # Count backup activations from response times logs (this is a simplified approach)
        # In a real implementation, you'd track these separately
        backup_activations = 0  # This would be tracked in the backup system
        total_responses = len(self._stt_response_times)
        
        reliability_score = 1.0 if total_responses == 0 else max(0.0, 1.0 - (backup_activations / total_responses))
        
        return {
            "backup_enabled": True,
            "backup_activations": backup_activations,
            "total_responses": total_responses,
            "reliability_score": round(reliability_score, 3),
            "primary_success_rate": f"{(reliability_score * 100):.1f}%",
            "status": "Intelligent backup active and monitoring"
        }

    def get_comprehensive_stt_stats(self) -> Dict:
        """Get comprehensive STT statistics including backup system."""
        base_stats = self.get_stt_stats()
        backup_stats = self.get_backup_stats()
        
        return {
            **base_stats,
            "backup_system": backup_stats,
            "system_reliability": "Ultra-High" if backup_stats["backup_enabled"] else "Standard"
        }

    def log_comprehensive_stt_performance(self):
        """Log comprehensive STT performance including backup system."""
        stats = self.get_comprehensive_stt_stats()
        backup = stats["backup_system"]
        
        if stats["count"] > 0:
            logger.info(f"🎯 === COMPREHENSIVE STT PERFORMANCE REPORT ===")
            logger.info(f"   📊 Total responses: {stats['count']}")
            logger.info(f"   ⏱️  Average time: {stats['average']}s")
            logger.info(f"   🏃 Fastest: {stats['min']}s")
            logger.info(f"   🐌 Slowest: {stats['max']}s")
            logger.info(f"   🕐 Latest: {stats['latest']}s")
            logger.info(f"   🛡️ System reliability: {stats['system_reliability']}")
            
            if backup["backup_enabled"]:
                logger.info(f"   🆘 Backup status: {backup['status']}")
                logger.info(f"   📈 Primary success rate: {backup['primary_success_rate']}")
                logger.info(f"   🔄 Backup activations: {backup['backup_activations']}")
                logger.info(f"   🎯 Reliability score: {backup['reliability_score']}")
            else:
                logger.info(f"   🔧 Backup: Not configured")
                
            logger.info(f"   📊 All times: {stats['all_times']}")
            logger.info(f"🎯 === END PERFORMANCE REPORT ===")

    async def set_model(self, model: str):
        try:
            await super().set_model(model)
            logger.info(f"Switching STT model to: [{model}]")
            self._settings["model"] = model
            await self._disconnect()
            await self._connect()
        except Exception as e:
            logger.exception(f"{self} exception in set_model: {e}")
            raise

    async def set_language(self, language: Language):
        try:
            logger.info(f"Switching STT language to: [{language}]")
            self._settings["language"] = language
            await self._disconnect()
            await self._connect()
        except Exception as e:
            logger.exception(f"{self} exception in set_language: {e}")
            raise

    async def start(self, frame: StartFrame):
        try:
            await super().start(frame)
            self._settings["sample_rate"] = self.sample_rate
            await self._connect()

            if self._sibling_deepgram:
                await self._sibling_deepgram.start()
                logger.debug("🔧 DeepgramSTTService: Sibling Deepgram started")
                
            if self._intelligent_gladia_backup:
                logger.info("🎯 DeepgramSTTService: Starting intelligent Gladia backup...")
                await self._intelligent_gladia_backup.start()
            
            if not self._async_handler_task:
                self._async_handler_task = self.create_monitored_task(self._async_handler)
            
        except Exception as e:
            logger.exception(f"{self} exception in start: {e}")
            raise       

    async def stop(self, frame: EndFrame):
        try:
            await super().stop(frame)
            await self._disconnect()

            if self._sibling_deepgram:
                await self._sibling_deepgram.stop()
                logger.debug("🔧 DeepgramSTTService: Sibling Deepgram stopped")
                
            if self._intelligent_gladia_backup:
                logger.info("🎯 DeepgramSTTService: Stopping intelligent Gladia backup...")
                await self._intelligent_gladia_backup.stop()
                logger.info("🎯 DeepgramSTTService: ✅ Intelligent backup stopped")
                
        except Exception as e:
            logger.exception(f"{self} exception in stop: {e}")
            raise

    async def cancel(self, frame: CancelFrame):

        try:
            await super().cancel(frame)
            await self._disconnect()
        except Exception as e:
            logger.exception(f"{self} exception in cancel: {e}")
            raise

    async def run_stt(self, audio: bytes) -> AsyncGenerator[Frame, None]:
        try:
            # Enhanced timing tracking
            current_time = time.perf_counter()
            self._last_audio_chunk_time = current_time
            self._audio_chunk_count += 1
            
            # Start timing when we receive first audio after speech detection
            if self._current_speech_start_time is None:
                self._current_speech_start_time = current_time
                logger.debug(f"🎤 DeepgramSTTService: ⏱️ Starting speech detection timer at chunk #{self._audio_chunk_count}")
            
            # Send audio to primary Deepgram service (if connected)
            deepgram_sent = False
            if self._connection and self._connection.is_connected:
                logger.trace(f"⚡ DeepgramSTTService: Sending audio chunk #{self._audio_chunk_count} to Deepgram ({len(audio)} bytes)")
                await self._connection.send(audio)
                deepgram_sent = True
            else:
                logger.debug(f"⚠️ DeepgramSTTService: Deepgram not connected, relying on backup system")
            
            # Send to sibling services if available
            if self._sibling_deepgram:
                logger.trace(f"🔧 DeepgramSTTService: Sending audio to sibling Deepgram")
                await self._sibling_deepgram.send_audio(audio)
                
            # Send to intelligent backup service (always send, it will filter appropriately)
            if self._intelligent_gladia_backup:
                logger.trace(f"🎯 DeepgramSTTService: Sending audio to intelligent backup")
                await self._intelligent_gladia_backup.send_audio(audio)
            elif not deepgram_sent:
                # If neither Deepgram nor backup is available, we have a problem
                logger.error("🚨 DeepgramSTTService: No STT services available (Deepgram down, no backup)")
                yield ErrorFrame("No STT services available")
                return
                
            yield None
        except Exception as e:
            logger.exception(f"{self} exception in run_stt: {e}")
            yield ErrorFrame(f"run_stt error: {e}")


    async def _connect(self):
        try:
            logger.debug("Connecting to Deepgram")
            
            # Validate API key before attempting connection
            if not self.api_key or self.api_key.strip() == "":
                raise ValueError("Deepgram API key is empty or invalid")
            
            logger.debug(f"Using Deepgram API key: {self.api_key[:10]}...")

            self._client._config.set_apikey(self.api_key)
            self._connection: AsyncListenWebSocketClient = self._client.listen.asyncwebsocket.v("1")

            self._connection.on(
                LiveTranscriptionEvents(LiveTranscriptionEvents.Transcript), self._on_message
            )
            self._connection.on(LiveTranscriptionEvents(LiveTranscriptionEvents.Error), self._on_error)

            if not self._async_handler_task:
                self._async_handler_task = self.create_monitored_task(self._async_handler)

            if self.vad_enabled:
                self._connection.on(
                    LiveTranscriptionEvents(LiveTranscriptionEvents.SpeechStarted),
                    self._on_speech_started,
                )
                self._connection.on(
                    LiveTranscriptionEvents(LiveTranscriptionEvents.UtteranceEnd),
                    self._on_utterance_end,
                )

            logger.debug(f"Deepgram connection settings: {self._settings}")
            logger.debug(f"Deepgram addons: {self._addons}")
            
            connection_result = await self._connection.start(options=self._settings, addons=self._addons)
            
            if not connection_result:
                logger.error(f"{self}: unable to connect to Deepgram - connection failed")
                raise ConnectionError("Failed to establish Deepgram connection")
            else:
                logger.debug(f"Successfully connected to Deepgram")
        except Exception as e:
            logger.exception(f"{self} exception in _connect: {e}")
            # Don't raise here to allow fallback to backup system only
            logger.warning(f"Deepgram connection failed, backup system will handle all transcriptions")
            await self._on_error(error=e)

    async def _disconnect(self):
        try:
            if self._async_handler_task:
                await self.cancel_task(self._async_handler_task)
                self._async_handler_task = None

            if self._connection.is_connected:
                logger.debug("Disconnecting from Deepgram")
                try:
                    await asyncio.wait_for(self._connection.finish(), timeout=0.1)
                    logger.debug("Safe disconnect from Deepgram")
                except asyncio.TimeoutError:
                    logger.warning("Timeout while disconnecting from Deepgram.")
        except Exception as e:
            logger.exception(f"{self} exception in _disconnect: {e}")

    async def start_metrics(self):
        await self.start_ttfb_metrics()
        await self.start_processing_metrics()
        # Start timing for STT response
        self._current_request_start_time = time.perf_counter()

    async def _on_error(self, *args, **kwargs):
        error: ErrorResponse = kwargs["error"]
        logger.warning(f"{self} connection error, will retry: {error}")
        await self.stop_all_metrics()
        # NOTE(aleix): we don't disconnect (i.e. call finish on the connection)
        # because this triggers more errors internally in the Deepgram SDK. So,
        # we just forget about the previous connection and create a new one.
        if self._error_count >= len(self.backup_api_keys):
            logger.error(f"{self} too many connection errors, no more backup API keys available")

            if self._on_connection_error:
                self._on_connection_error(DeepgramFatalError(f"Too many connection errors: {error}"))
            return
        
        if self._on_connection_error:
            self._on_connection_error(DeepgramError(f"Connection error: {error}"))

        self._error_count += 1
        self.api_key = self.backup_api_keys[self._error_count - 1]
        logger.info(f"{self} switching to backup Deepgram API key: {self.api_key[:10]}...")
        await self._connect()

    async def _on_speech_started(self, *args, **kwargs):
        await self.start_metrics()
        await self._call_event_handler("on_speech_started", *args, **kwargs)

    async def _on_utterance_end(self, *args, **kwargs):
        logger.debug("Deepgram VAD: Utterance ended")
        await self._call_event_handler("on_utterance_end", *args, **kwargs)


    async def _handle_user_speaking(self):

        await self.push_frame(StartInterruptionFrame())
        if self._user_speaking == True: return

        self._user_speaking = True

        await self.push_frame(UserStartedSpeakingFrame())

    async def _handle_user_silence(self):

        if self._user_speaking == False: return

        self._user_speaking = False
        await self.push_frame(UserStoppedSpeakingFrame())

    async def _handle_bot_speaking(self):
        self._bot_speaking = True
        self._bot_started_speaking_time = time.time()  # Track when bot started speaking
        logger.debug(f"🤖 DeepgramSTTService: Bot started speaking at {self._bot_started_speaking_time}")


    async def _handle_bot_silence(self):
        self._bot_speaking = False
        self._bot_started_speaking_time = None  # Reset the timestamp
        logger.debug(f"🤖 DeepgramSTTService: Bot stopped speaking")


    def _transcript_words_count(self, transcript: str):
        return len(transcript.split(" "))

    async def _async_handle_accum_transcription(self, current_time):

        if not self._last_interim_time: self._last_interim_time = 0.0

        reference_time = max(self._last_interim_time, self._last_time_accum_transcription)

        if self._fast_response:
            await self._fast_response_send_accum_transcriptions()
            return 
            
        if current_time - reference_time > self._on_no_punctuation_seconds and len(self._accum_transcription_frames):
            logger.debug("Sending accum transcription because of timeout")
            await self._send_accum_transcriptions()
            return

    async def _handle_false_interim(self, current_time):

        if not self._user_speaking: return
        if not self._last_interim_time: return
        if self._vad_active: return

        last_interim_delay = current_time - self._last_interim_time

        if last_interim_delay > FALSE_INTERIM_SECONDS: return

        logger.debug("False interim detected")

        await self._handle_user_silence()


    
    async def _async_handler(self, task_name):

        while True:
            if not self.is_monitored_task_active(task_name): return

            await asyncio.sleep(0.1)
            
            current_time = time.time()

            await self._async_handle_accum_transcription(current_time)
            await self._handle_false_interim(current_time)



            
    
    async def _send_accum_transcriptions(self):

        if not len(self._accum_transcription_frames): return

        logger.debug("Sending accumulated transcriptions")

        await self._handle_user_speaking()

        for frame in self._accum_transcription_frames:
            await self.push_frame(
                frame
            )
        self._accum_transcription_frames = []

        await self._handle_user_silence()
        await self.stop_processing_metrics()

    def _is_accum_transcription(self, text: str):

        END_OF_PHRASE_CHARACTERS = ['.', '?']

        text =  text.strip()

        if not text: return True

        return not text[-1] in END_OF_PHRASE_CHARACTERS
    
    def _append_accum_transcription(self, frame: TranscriptionFrame):
        self._last_time_accum_transcription = time.time()
        self._accum_transcription_frames.append(frame)


    def _handle_first_message(self, text):

        if self._first_message: return 

        self._first_message = text
        self._first_message_time = time.time()

    def _should_ignore_first_repeated_message(self, text):

        if not self._first_message: return
        
        time_since_first_message = time.time() - self._first_message_time
        if time_since_first_message > IGNORE_REPEATED_MSG_AT_START_SECONDS:
            return False
        
        return is_equivalent_basic(text, self._first_message)


    async def _fast_response_send_accum_transcriptions(self):
        """Send accumulated transcriptions immediately if fast response is enabled."""
        if not self._fast_response: return

        if len(self._accum_transcription_frames) == 0: return
        if self._vad_active: return


        last_message_time = max(self._last_interim_time, self._last_time_accum_transcription)
        current_time = time.time()

        is_short_sentence = len(self._accum_transcription_frames) <= 2
        is_sentence_end = not self._is_accum_transcription(self._accum_transcription_frames[-1].text)
        time_since_last_message = current_time - last_message_time

        if is_short_sentence:

            if is_sentence_end:
                logger.debug("Fast response: Sending accum transcriptions because short sentence and end of phrase")
                await self._send_accum_transcriptions()
            
            if not is_sentence_end and time_since_last_message > self._on_no_punctuation_seconds:
                logger.debug("Fast response: Sending accum transcriptions because short sentence and timeout")
                await self._send_accum_transcriptions() 
        else:

            if is_sentence_end and time_since_last_message > self._on_no_punctuation_seconds:
                logger.debug("Fast response: Sending accum transcriptions because long sentence and end of phrase")
                await self._send_accum_transcriptions()
            
            if not is_sentence_end and time_since_last_message > self._on_no_punctuation_seconds * 2:
                logger.debug("Fast response: Sending accum transcriptions because long sentence and timeout")
                await self._send_accum_transcriptions()

    async def _on_final_transcript_message(self, transcript, language, speech_final: bool):

        await self._handle_user_speaking()
        frame = TranscriptionFrame(transcript, "", time_now_iso8601(), language)

        self._handle_first_message(frame.text)
        self._append_accum_transcription(frame)
        self._was_first_transcript_receipt = True

        
        if self._fast_response:
            await self._fast_response_send_accum_transcriptions()
        else:
            if not self._is_accum_transcription(frame.text) or speech_final:
                logger.debug("Sending final transcription frame")
                await self._send_accum_transcriptions()

    async def _on_interim_transcript_message(self, transcript, language, start_time):
        
        self._last_interim_time = time.time()
        await self._handle_user_speaking()
        await self.push_frame(
            InterimTranscriptionFrame(transcript, "", time_now_iso8601(), language)
        )

    async def _should_ignore_transcription(self, result: LiveResultResponse, backup_source=False):

        is_final = result.is_final
        confidence = result.channel.alternatives[0].confidence
        transcript = result.channel.alternatives[0].transcript
        time_start = result.channel.alternatives[0].words[0].start if result.channel.alternatives[0].words else 0
        
        if not is_final and confidence < 0.7:
            logger.debug("Ignoring iterim because low confidence")
            return True

        if time_start < 1 and self._transcript_words_count(transcript) == 1:
            logger.debug("Ignoring first message, fast greeting")
            return True
        
        if self._should_ignore_first_repeated_message(transcript):
            logger.debug("Ignoring repeated first message")
            return True
        
        if not self._vad_active and not is_final:
            logger.debug("Ignoring Deepgram interruption because VAD inactive")
            return True
        
        logger.debug("Bot speaking: " + str(self._bot_speaking ) + " ** allow_interruptions: " + str(self._allow_stt_interruptions))
        if self._bot_speaking and not self._allow_stt_interruptions:
            logger.debug("Ignoring Deepgram interruption because allow_interruptions is False")
            return True
        
        # Enhanced logic for backup system - prevent false interruptions
        if backup_source and self._bot_speaking:
            # For backup transcripts, be more conservative about interruptions
            # Only allow interruption if it's a longer phrase (more than 2 words) and high confidence
            word_count = self._transcript_words_count(transcript)
            if word_count <= 2 or confidence < 0.95:
                logger.debug(f"Ignoring backup interruption - bot speaking, low word count ({word_count}) or confidence ({confidence:.2f}): '{transcript}'")
                return True
                
            # Check if this transcript is very recent to when bot started speaking
            current_time = time.time()
            if hasattr(self, '_bot_started_speaking_time') and self._bot_started_speaking_time:
                time_since_bot_started = current_time - self._bot_started_speaking_time
                if time_since_bot_started < 1.5:  # Less than 1.5 seconds since bot started
                    logger.debug(f"Ignoring backup interruption - too soon after bot started speaking ({time_since_bot_started:.2f}s): '{transcript}'")
                    return True
                    
            # Additional check: if transcript seems like an echo or duplicate of recent conversation
            # This is especially important for backup systems that might pick up echo
            if (hasattr(self, '_last_time_transcription') and 
                time.time() - self._last_time_transcription < 2.0):
                logger.debug(f"Ignoring backup interruption - too soon after last transcript ({time.time() - self._last_time_transcription:.2f}s): '{transcript}'")
                return True
        
        if self._bot_speaking and self._transcript_words_count(transcript) == 1: 
            logger.debug(f"Ignoring {'backup' if backup_source else 'primary'} interruption because bot is speaking (single word): {transcript}")
            return True

        return False
    

    async def _detect_and_handle_voicemail(self, transcript: str):
        if not self.detect_voicemail:  return False

        if not self.detect_voicemail: return False

        logger.debug(transcript)
        logger.debug(self._time_since_init())
<<<<<<< HEAD

        if self._time_since_init() > VOICEMAIL_DETECTION_SECONDS: return False
        
=======
        
        if self._time_since_init() > VOICEMAIL_DETECTION_SECONDS and self._was_first_transcript_receipt: return False
        
>>>>>>> cdb47cfe
        if not voicemail.is_text_voicemail(transcript): return False
        
        logger.debug("Voicemail detected")

        await self.push_frame(
            VoicemailFrame(transcript)
        )

        logger.debug("Voicemail pushed")
        return True

        return True


    async def _on_message(self, *args, **kwargs):
        if not self._restarted: 
            return
            
        backup_source = kwargs.pop('backup_source', False)
        
        try:
            result: LiveResultResponse = kwargs["result"]
            
            if len(result.channel.alternatives) == 0:
                return
            
            is_final = result.is_final
            speech_final = result.speech_final
            transcript = result.channel.alternatives[0].transcript
            confidence = result.channel.alternatives[0].confidence
            start_time = result.start
            
            # Enhanced logging for debugging
            if backup_source:
                source_name = "� BACKUP ACTIVATED"
            else:
                source_name = "⚡ Deepgram Primary"
                
            transcript_type = "FINAL" if is_final else "INTERIM"
            logger.info(f"{source_name}: 📋 {transcript_type} transcript received")
            logger.info(f"   📝 Text: '{transcript}'")
            logger.info(f"   🎯 Confidence: {confidence:.2f}")
            logger.info(f"   ⏰ Start time: {start_time}")
            logger.info(f"   🗣️ Speech final: {speech_final}")
            
            # Handle Deepgram finals - notify backup service (will be done in _process_final_transcript)
            # Only log for debug purposes here
            if is_final and not backup_source:
                logger.debug(f"⚡ DeepgramSTTService: Deepgram final transcript: '{transcript}'")
            
            logger.debug(f"✅ DeepgramSTTService: Processing transcript from {source_name}")
            await self._process_transcript_message(result, backup_source)
                
        except Exception as e:
            logger.exception(f"{self} unexpected error in _on_message: {e}")

    async def _process_transcript_message(self, result, backup_source=False):
        """Process transcript message with backup source tracking."""
        is_final = result.is_final
        transcript = result.channel.alternatives[0].transcript
        confidence = result.channel.alternatives[0].confidence
        start_time = result.start
        
        language = None
        if result.channel.alternatives[0].languages:
            language = result.channel.alternatives[0].languages[0]
            language = Language(language)
        
        if len(transcript) > 0:
            source_detailed = "� Intelligent Backup" if backup_source else "⚡ Primary Deepgram"
            logger.debug(f"📏 DeepgramSTTService: Non-empty transcript received from {source_detailed}")
            await self.stop_ttfb_metrics()

<<<<<<< HEAD
            is_voicemail = await self._detect_and_handle_voicemail(transcript)
            
            if is_voicemail:
                return
            
            logger.debug(f"Transcription{'' if is_final else ' interim'}: {transcript}")
            logger.debug(f"Confidence: {confidence}")

            if await self._should_ignore_transcription(result):
=======
            if await self._detect_and_handle_voicemail(transcript):
                logger.info(f"📞 DeepgramSTTService: Voicemail detected and handled")
                return 
            
            transcript_status = "FINAL" if is_final else "INTERIM"
            logger.debug(f"{source_detailed}: Processing {transcript_status} - '{transcript}'")
            logger.debug(f"   🎯 Confidence: {confidence:.2f}")
            logger.debug(f"   ⏰ Start time: {start_time}")
            
            if await self._should_ignore_transcription(result, backup_source):
                logger.debug(f"🚫 DeepgramSTTService: Transcript ignored by filter")
>>>>>>> cdb47cfe
                return
            
            if is_final:
                logger.info(f"🎯 DeepgramSTTService: Processing FINAL transcript from {source_detailed}")
                await self._process_final_transcript(result, backup_source)
            else:
                logger.debug(f"📢 DeepgramSTTService: Processing INTERIM transcript from {source_detailed}")
                await self._on_interim_transcript_message(transcript, language, start_time)

    async def _process_final_transcript(self, result, backup_source=False):
        """Process final transcript with backup source tracking."""
        transcript = result.channel.alternatives[0].transcript
        confidence = result.channel.alternatives[0].confidence
        start_time = result.start
        speech_final = getattr(result, 'speech_final', True)
        
        language = None
        if result.channel.alternatives[0].languages:
            language = result.channel.alternatives[0].languages[0]
            language = Language(language)
        
        # Enhanced response time measurement
        if self._current_speech_start_time is not None:
            elapsed = time.perf_counter() - self._current_speech_start_time
            elapsed_formatted = round(elapsed, 3)
            self._stt_response_times.append(elapsed_formatted)
            
            source_name = "� Intelligent Backup" if backup_source else "⚡ Primary Deepgram"
            reliability_indicator = " [BACKUP SYSTEM ACTIVATED]" if backup_source else " [PRIMARY SYSTEM]"
            
            logger.info(f"📊 {source_name}: ⏱️ STT Response Time: {elapsed_formatted}s{reliability_indicator}")
            logger.info(f"   📝 Final Transcript: '{transcript}'")
            logger.info(f"   🎯 Confidence: {confidence:.2f}")
            logger.info(f"   📦 Audio chunks processed: {self._audio_chunk_count}")
            logger.info(f"   🗣️ Speech final: {speech_final}")
            
            if backup_source:
                logger.warning(f"⚠️ BACKUP ACTIVATION: Primary Deepgram failed to respond in time!")
                logger.info(f"🛡️ RELIABILITY: Backup system ensured no transcript was lost")
            
            self._current_speech_start_time = None
            self._audio_chunk_count = 0
            logger.debug(f"🔄 DeepgramSTTService: Reset speech timing counters")
        
        logger.debug(f"🎯 DeepgramSTTService: Calling _on_final_transcript_message for: '{transcript}'")
        await self._on_final_transcript_message(transcript, language, speech_final)
        self._last_time_transcription = start_time
        
        # Update backup service with processed transcript info
        if self._intelligent_gladia_backup and not backup_source:
            await self._intelligent_gladia_backup.notify_deepgram_final(transcript, start_time)
            
        logger.debug(f"⏰ DeepgramSTTService: Updated last transcription time to {start_time}")

    async def process_frame(self, frame: Frame, direction: FrameDirection):
        await super().process_frame(frame, direction)

        if isinstance(frame, BotStartedSpeakingFrame):
            logger.debug("🤖 DeepgramSTTService: Received bot started speaking")
            await self._handle_bot_speaking()

        if isinstance(frame, BotStoppedSpeakingFrame):
            logger.debug("🤖 DeepgramSTTService: Received bot stopped speaking")
            await self._handle_bot_silence() 

        if isinstance(frame, STTRestartFrame):
            logger.info("🔄 DeepgramSTTService: Received STT Restart Frame - restarting services")
            self._restarted = True
            await self._disconnect()
            await self._connect()
            return

        if isinstance(frame, UserStartedSpeakingFrame) and not self.vad_enabled:
            logger.info("🎤 DeepgramSTTService: User started speaking (VAD disabled)")
            # Start metrics if Deepgram VAD is disabled & pipeline VAD has detected speech
            await self.start_metrics()
            # Reset timing when user starts speaking
            self._current_speech_start_time = time.perf_counter()
            self._audio_chunk_count = 0
            logger.debug(f"⏱️ DeepgramSTTService: Speech timer reset - waiting for transcriptions")
        elif isinstance(frame, UserStoppedSpeakingFrame):
            logger.debug("🎤 DeepgramSTTService: User stopped speaking - finalizing connection")
            # https://developers.deepgram.com/docs/finalize
            await self._connection.finalize()
            logger.trace(f"Triggered finalize event on: {frame.name}, {direction}")
        
        if isinstance(frame, VADInactiveFrame):
            logger.debug("🎤 DeepgramSTTService: VAD inactive")
            self._vad_active = False
            
            # Update backup system with VAD inactive time for filtering
            if self._intelligent_gladia_backup:
                await self._intelligent_gladia_backup.update_vad_inactive_time()
                logger.debug("🎯 DeepgramSTTService: Notified backup of VAD inactive")
            
            if self._connection and self._connection.is_connected:
                await self._connection.finalize()  
        elif isinstance(frame, VADActiveFrame):
            logger.debug("🎤 DeepgramSTTService: VAD active")
            self._vad_active = True

    def is_deepgram_connected(self) -> bool:
        """Check if Deepgram is currently connected."""
        return self._connection is not None and self._connection.is_connected

    def get_connection_status(self) -> Dict:
        """Get comprehensive connection status."""
        deepgram_connected = self.is_deepgram_connected()
        backup_available = self._backup_enabled and self._intelligent_gladia_backup is not None
        
        return {
            "deepgram_connected": deepgram_connected,
            "backup_available": backup_available,
            "primary_system": "Deepgram" if deepgram_connected else "Backup" if backup_available else "None",
            "reliability": "Ultra-High" if backup_available else "Standard" if deepgram_connected else "Limited",
            "status": "Healthy" if deepgram_connected or backup_available else "Degraded"
        }<|MERGE_RESOLUTION|>--- conflicted
+++ resolved
@@ -1435,15 +1435,10 @@
 
         logger.debug(transcript)
         logger.debug(self._time_since_init())
-<<<<<<< HEAD
-
-        if self._time_since_init() > VOICEMAIL_DETECTION_SECONDS: return False
-        
-=======
+
         
         if self._time_since_init() > VOICEMAIL_DETECTION_SECONDS and self._was_first_transcript_receipt: return False
         
->>>>>>> cdb47cfe
         if not voicemail.is_text_voicemail(transcript): return False
         
         logger.debug("Voicemail detected")
@@ -1517,17 +1512,6 @@
             logger.debug(f"📏 DeepgramSTTService: Non-empty transcript received from {source_detailed}")
             await self.stop_ttfb_metrics()
 
-<<<<<<< HEAD
-            is_voicemail = await self._detect_and_handle_voicemail(transcript)
-            
-            if is_voicemail:
-                return
-            
-            logger.debug(f"Transcription{'' if is_final else ' interim'}: {transcript}")
-            logger.debug(f"Confidence: {confidence}")
-
-            if await self._should_ignore_transcription(result):
-=======
             if await self._detect_and_handle_voicemail(transcript):
                 logger.info(f"📞 DeepgramSTTService: Voicemail detected and handled")
                 return 
@@ -1539,7 +1523,6 @@
             
             if await self._should_ignore_transcription(result, backup_source):
                 logger.debug(f"🚫 DeepgramSTTService: Transcript ignored by filter")
->>>>>>> cdb47cfe
                 return
             
             if is_final:
